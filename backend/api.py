from fastapi import FastAPI, UploadFile, File, HTTPException
import os
from pydantic import BaseModel
from typing import List, Tuple
from supabase import create_client, Client
from langchain.embeddings.openai import OpenAIEmbeddings
from langchain.memory import ConversationBufferMemory
from langchain.vectorstores import SupabaseVectorStore
from langchain.chains import ConversationalRetrievalChain
from langchain.llms import OpenAI
from fastapi.openapi.utils import get_openapi
from tempfile import SpooledTemporaryFile
import shutil
<<<<<<< HEAD
import LANGUAGE_PROMPT

=======
import pypandoc
>>>>>>> 8acb4eb0

from parsers.common import file_already_exists
from parsers.txt import process_txt
from parsers.csv import process_csv
from parsers.docx import process_docx
from parsers.pdf import process_pdf
from parsers.markdown import process_markdown
from parsers.powerpoint import process_powerpoint
from parsers.html import process_html
from parsers.epub import process_epub
from parsers.audio import process_audio
from crawl.crawler import CrawlWebsite


from fastapi.middleware.cors import CORSMiddleware

app = FastAPI()

origins = [
    "http://localhost",
    "http://localhost:3000",
    "http://localhost:8080",
]

app.add_middleware(
    CORSMiddleware,
    allow_origins=origins,
    allow_credentials=True,
    allow_methods=["*"],
    allow_headers=["*"],
)


@app.on_event("startup")
async def startup_event():
    pypandoc.download_pandoc()


supabase_url = os.environ.get("SUPABASE_URL")
supabase_key = os.environ.get("SUPABASE_SERVICE_KEY")
openai_api_key = os.environ.get("OPENAI_API_KEY")
anthropic_api_key = ""
supabase: Client = create_client(supabase_url, supabase_key)
embeddings = OpenAIEmbeddings(openai_api_key=openai_api_key)
vector_store = SupabaseVectorStore(
    supabase, embeddings, table_name="documents")
memory = ConversationBufferMemory(
    memory_key="chat_history", return_messages=True)


class ChatMessage(BaseModel):
    model: str = "gpt-3.5-turbo"
    question: str
    history: List[Tuple[str, str]]  # A list of tuples where each tuple is (speaker, text)
    temperature: float = 0.0
    max_tokens: int = 256





file_processors = {
    ".txt": process_txt,
    ".csv": process_csv,
    ".md": process_markdown,
    ".markdown": process_markdown,
    ".m4a": process_audio,
    ".mp3": process_audio,
    ".webm": process_audio,
    ".mp4": process_audio,
    ".mpga": process_audio,
    ".wav": process_audio,
    ".mpeg": process_audio,
    ".pdf": process_pdf,
    ".html": process_html,
    ".pptx": process_powerpoint,
    ".docx": process_docx,
    ".epub": process_epub,
}

async def filter_file(file: UploadFile, supabase, vector_store, stats_db):
    if await file_already_exists(supabase, file):
        return {"message": f"🤔 {file.filename} already exists.", "type": "warning"}
    elif file.file._file.tell() < 1:
        return {"message": f"❌ {file.filename} is empty.", "type": "error"}
    else:
        file_extension = os.path.splitext(file.filename)[-1]
        if file_extension in file_processors:
            await file_processors[file_extension](vector_store, file, stats_db=None)
            return {"message": f"✅ {file.filename} has been uploaded.", "type": "success"}
        else:
            return {"message": f"❌ {file.filename} is not supported.", "type": "error"}

@app.post("/upload")
async def upload_file(file: UploadFile):
    message = await filter_file(file, supabase, vector_store, stats_db=None)
    return message

@app.post("/chat/")
async def chat_endpoint(chat_message: ChatMessage):
    history = chat_message.history
    # Logic from your Streamlit app goes here. For example:

    #this overwrites the built-in prompt of the ConversationalRetrievalChain
    ConversationalRetrievalChain.prompts = LANGUAGE_PROMPT

    qa = None
    if chat_message.model.startswith("gpt"):
        qa = ConversationalRetrievalChain.from_llm(
            OpenAI(
                model_name=chat_message.model, openai_api_key=openai_api_key, temperature=chat_message.temperature, max_tokens=chat_message.max_tokens), vector_store.as_retriever(), memory=memory, verbose=True)
    elif anthropic_api_key and model.startswith("claude"):
        qa = ConversationalRetrievalChain.from_llm(
            ChatAnthropic(
                model=model, anthropic_api_key=anthropic_api_key, temperature=temperature, max_tokens_to_sample=max_tokens), vector_store.as_retriever(), memory=memory, verbose=True, max_tokens_limit=102400)

    history.append(("user", chat_message.question))
    model_response = qa({"question": chat_message.question})
    history.append(("assistant", model_response["answer"]))

    return {"history": history}

@app.post("/crawl/")
async def crawl_endpoint(crawl_website: CrawlWebsite):
    
    file_path, file_name = crawl_website.process()

    # Create a SpooledTemporaryFile from the file_path
    spooled_file = SpooledTemporaryFile()
    with open(file_path, 'rb') as f:
        shutil.copyfileobj(f, spooled_file)

    # Pass the SpooledTemporaryFile to UploadFile
    file = UploadFile(file=spooled_file, filename=file_name)
    message = await filter_file(file, supabase, vector_store)
    print(message)
    return {"message": message}

@app.get("/explore")
async def explore_endpoint():
    response = supabase.table("documents").select("name:metadata->>file_name, size:metadata->>file_size", count="exact").execute()
    documents = response.data  # Access the data from the response
    # Convert each dictionary to a tuple of items, then to a set to remove duplicates, and then back to a dictionary
    unique_data = [dict(t) for t in set(tuple(d.items()) for d in documents)]
    # Sort the list of documents by size in decreasing order
    unique_data.sort(key=lambda x: int(x['size']), reverse=True)

    return {"documents": unique_data}

@app.delete("/explore/{file_name}")
async def delete_endpoint(file_name: str):
    response = supabase.table("documents").delete().match({"metadata->>file_name": file_name}).execute()
    return {"message": f"{file_name} has been deleted."}

@app.get("/explore/{file_name}")
async def download_endpoint(file_name: str):
    response = supabase.table("documents").select("metadata->>file_name, metadata->>file_size, metadata->>file_extension, metadata->>file_url").match({"metadata->>file_name": file_name}).execute()
    documents = response.data
    ### Returns all documents with the same file name
    return {"documents": documents}



@app.get("/")
async def root():
    return {"message": "Hello World"}

<|MERGE_RESOLUTION|>--- conflicted
+++ resolved
@@ -11,12 +11,8 @@
 from fastapi.openapi.utils import get_openapi
 from tempfile import SpooledTemporaryFile
 import shutil
-<<<<<<< HEAD
 import LANGUAGE_PROMPT
-
-=======
 import pypandoc
->>>>>>> 8acb4eb0
 
 from parsers.common import file_already_exists
 from parsers.txt import process_txt
